import attr

from .gp_augments import AugmentConfig
from .gunpowder_trainer import GunpowderTrainer
from .trainer_config import TrainerConfig

from typing import Optional, List


@attr.s
class GunpowderTrainerConfig(TrainerConfig):
    trainer_type = GunpowderTrainer

    num_data_fetchers: int = attr.ib(
        default=5,
        metadata={
            "help_text": "The number of cpu workers who will focus on fetching/processing "
            "data so that it is ready when the gpu needs it."
        },
    )

    augments: List[AugmentConfig] = attr.ib(
        factory=lambda: list(),
        metadata={"help_text": "The augments to apply during training."},
    )
    snapshot_interval: Optional[int] = attr.ib(
        default=None,
        metadata={"help_text": "Number of iterations before saving a new snapshot."},
    )
<<<<<<< HEAD
    min_masked: Optional[float] = attr.ib(default=0.15)
    clip_raw: bool = attr.ib(default=True)

    add_predictor_nodes_to_dataset: Optional[bool] = attr.ib(
        default=True,
        metadata={
            "help_text": "Whether to add a predictor node to dataset_source and apply product of weights"
        },
    )
=======
    min_masked: Optional[float] = attr.ib(default=1e-6)
    reject_probability: Optional[float or None] = attr.ib(default=1)
    weighted_reject: bool = attr.ib(default=False)
    clip_raw: bool = attr.ib(default=False)
>>>>>>> 53b57b6c
<|MERGE_RESOLUTION|>--- conflicted
+++ resolved
@@ -27,19 +27,12 @@
         default=None,
         metadata={"help_text": "Number of iterations before saving a new snapshot."},
     )
-<<<<<<< HEAD
     min_masked: Optional[float] = attr.ib(default=0.15)
-    clip_raw: bool = attr.ib(default=True)
+    clip_raw: bool = attr.ib(default=False)
 
     add_predictor_nodes_to_dataset: Optional[bool] = attr.ib(
         default=True,
         metadata={
             "help_text": "Whether to add a predictor node to dataset_source and apply product of weights"
         },
-    )
-=======
-    min_masked: Optional[float] = attr.ib(default=1e-6)
-    reject_probability: Optional[float or None] = attr.ib(default=1)
-    weighted_reject: bool = attr.ib(default=False)
-    clip_raw: bool = attr.ib(default=False)
->>>>>>> 53b57b6c
+    )