from .array import Array

from funlib.geometry import Roi

import numpy as np

from typing import Dict, Any
import logging
<<<<<<< HEAD
=======

logger = logging.getLogger(__file__)
>>>>>>> 5f50f9b3

logger = logging.getLogger(__file__)

class ConcatArray(Array):
    """This is a wrapper around other `source_arrays` that concatenates
    them along the channel dimension."""

    def __init__(self, array_config):
        self.name = array_config.name
        self.channels = array_config.channels
        self.source_arrays = {
            channel: source_array_config.array_type(source_array_config)
            for channel, source_array_config in array_config.source_array_configs.items()
        }
        self.default_array = (
            array_config.default_config.array_type(array_config.default_config)
            if array_config.default_config is not None
            else None
        )

    @property
    def attrs(self):
        return dict()

    @property
    def source_arrays(self) -> Dict[str, Array]:
        return self._source_arrays

    @source_arrays.setter
    def source_arrays(self, value: Dict[str, Array]):
        assert len(value) > 0, "Source arrays is empty!"
        self._source_arrays = value
        attrs: Dict[str, Any] = {}
        for source_array in value.values():
            axes = attrs.get("axes", source_array.axes)
            assert source_array.axes == axes
            assert axes[0] == "c" or "c" not in axes
            attrs["axes"] = axes
            roi = attrs.get("roi", source_array.roi)
            assert not (not roi.empty and source_array.roi.intersect(roi).empty), (
                self.name,
                [x.roi for x in self._source_arrays.values()],
            )
            attrs["roi"] = source_array.roi.intersect(roi)
            voxel_size = attrs.get("voxel_size", source_array.voxel_size)
            assert source_array.voxel_size == voxel_size
            attrs["voxel_size"] = voxel_size
        self._source_array = source_array

    @property
    def source_array(self) -> Array:
        return self._source_array

    @property
    def axes(self):
        source_axes = self.source_array.axes
        if "c" not in source_axes:
            source_axes = ["c"] + source_axes
        return source_axes

    @property
    def dims(self):
        return self.source_array.dims

    @property
    def voxel_size(self):
        return self.source_array.voxel_size

    @property
    def roi(self):
        return self.source_array.roi

    @property
    def writable(self) -> bool:
        return False

    @property
    def data(self):
        raise RuntimeError("Cannot get writable version of this data!")

    @property
    def dtype(self):
        return self.source_array.dtype

    @property
    def num_channels(self):
        return len(self.channels)

    def __getitem__(self, roi: Roi) -> np.ndarray:
        logger.info(f"Concat Array: Get Item {self.name} {roi}")
        default = (
            np.zeros_like(self.source_array[roi])
            if self.default_array is None
            else self.default_array[roi]
        )
        arrays = [
            self.source_arrays[channel][roi]
            if channel in self.source_arrays
            else default
            for channel in self.channels
        ]
        shapes = [array.shape for array in arrays]
        ndims = max([len(shape) for shape in shapes])
        assert ndims <= len(self.axes), f"{self.axes}, {ndims}"
        shapes = [(1,) * (len(self.axes) - len(shape)) + shape for shape in shapes]
        for axis_shapes in zip(*shapes):
            assert max(axis_shapes) == min(axis_shapes), f"{shapes}"
        arrays = [array.reshape(shapes[0]) for array in arrays]
        concatenated = np.concatenate(
            arrays,
            axis=0,
        )
        if concatenated.shape[0] == 1:
<<<<<<< HEAD
            logger.info(f"Concatenated array has only one channel: {self.name} {concatenated.shape}")
            # raise Exception(f"{concatenated.shape}, shapes")
=======
            logger.info(
                f"Concatenated array has only one channel: {self.name} {concatenated.shape}"
            )
>>>>>>> 5f50f9b3
        return concatenated<|MERGE_RESOLUTION|>--- conflicted
+++ resolved
@@ -6,11 +6,6 @@
 
 from typing import Dict, Any
 import logging
-<<<<<<< HEAD
-=======
-
-logger = logging.getLogger(__file__)
->>>>>>> 5f50f9b3
 
 logger = logging.getLogger(__file__)
 
@@ -124,12 +119,7 @@
             axis=0,
         )
         if concatenated.shape[0] == 1:
-<<<<<<< HEAD
-            logger.info(f"Concatenated array has only one channel: {self.name} {concatenated.shape}")
-            # raise Exception(f"{concatenated.shape}, shapes")
-=======
-            logger.info(
+          logger.info(
                 f"Concatenated array has only one channel: {self.name} {concatenated.shape}"
             )
->>>>>>> 5f50f9b3
         return concatenated