from .predict import predict
from .experiments import Run, ValidationIterationScores
from .experiments.datasplits.datasets.arrays import ZarrArray
from .store.create_store import (
    create_array_store,
    create_config_store,
    create_stats_store,
    create_weights_store,
)

from pathlib import Path
from reloading import reloading
import logging

logger = logging.getLogger(__name__)


def validate(
    run_name: str,
    iteration: int,
    num_workers: int = 30,
    output_dtype: str = "uint8",
    overwrite: bool = True,
):
    """Validate a run at a given iteration. Loads the weights from a previously
    stored checkpoint. Returns the best parameters and scores for this
    iteration."""

    logger.info("Validating run %s at iteration %d...", run_name, iteration)

    # create run

    config_store = create_config_store()
    run_config = config_store.retrieve_run_config(run_name)
    run = Run(run_config)

    # read in previous training/validation stats

    stats_store = create_stats_store()
    run.training_stats = stats_store.retrieve_training_stats(run_name)
    run.validation_scores.scores = stats_store.retrieve_validation_iteration_scores(
        run_name
    )

    # create weights store and read weights
    weights_store = create_weights_store()
    weights_store.retrieve_weights(run.name, iteration)

    return validate_run(
        run,
        iteration,
        num_workers=num_workers,
        output_dtype=output_dtype,
        overwrite=overwrite,
    )


# @reloading  # allows us to fix validation bugs without interrupting training
def validate_run(
    run: Run,
    iteration: int,
    num_workers: int = 30,
    output_dtype: str = "uint8",
    overwrite: bool = True,
):
    """Validate an already loaded run at the given iteration. This does not
    load the weights of that iteration, it is assumed that the model is already
    loaded correctly. Returns the best parameters and scores for this
    iteration."""
<<<<<<< HEAD
    try:  # we don't want this to hold up training
        # set benchmark flag to True for performance
        torch.backends.cudnn.benchmark = True
        run.model.to(compute_context.device)
        run.model.eval()
=======

    if (
        run.datasplit.validate is None
        or len(run.datasplit.validate) == 0
        or run.datasplit.validate[0].gt is None
    ):
        logger.info("Cannot validate run %s. Continuing training!", run.name)
        return None, None

    # get array and weight store
    weights_store = create_weights_store()
    array_store = create_array_store()
    iteration_scores = []

    # get post processor and evaluator
    post_processor = run.task.post_processor
    evaluator = run.task.evaluator

    # Initialize the evaluator with the best scores seen so far
    evaluator.set_best(run.validation_scores)

    for validation_dataset in run.datasplit.validate:
        assert (
            validation_dataset.gt is not None
        ), "We do not yet support validating on datasets without ground truth"
        logger.info(
            "Validating run %s on dataset %s", run.name, validation_dataset.name
        )
>>>>>>> 9159a94b

        if (
            run.datasplit.validate is None
            or len(run.datasplit.validate) == 0
            or run.datasplit.validate[0].gt is None
        ):
            logger.info("Cannot validate run %s. Continuing training!", run.name)
            return None, None

        # get array and weight store
        weights_store = create_weights_store()
        array_store = create_array_store()
        iteration_scores = []

        # get post processor and evaluator
        post_processor = run.task.post_processor
        evaluator = run.task.evaluator

        # Initialize the evaluator with the best scores seen so far
        evaluator.set_best(run.validation_scores)

        for validation_dataset in run.datasplit.validate:
            if validation_dataset.gt is None:
                logger.error(
                    "We do not yet support validating on datasets without ground truth"
                )
                raise NotImplementedError

            logger.info(
                "Validating run %s on dataset %s", run.name, validation_dataset.name
            )

            (
                input_raw_array_identifier,
                input_gt_array_identifier,
            ) = array_store.validation_input_arrays(run.name, validation_dataset.name)
            if (
                not Path(
                    f"{input_raw_array_identifier.container}/{input_raw_array_identifier.dataset}"
                ).exists()
                or not Path(
                    f"{input_gt_array_identifier.container}/{input_gt_array_identifier.dataset}"
                ).exists()
            ):
                logger.info("Copying validation inputs!")
                input_voxel_size = validation_dataset.raw.voxel_size
                output_voxel_size = run.model.scale(input_voxel_size)
                input_shape = run.model.eval_input_shape
                input_size = input_voxel_size * input_shape
                output_shape = run.model.compute_output_shape(input_shape)[1]
                output_size = output_voxel_size * output_shape
                context = (input_size - output_size) / 2
                output_roi = validation_dataset.gt.roi

                input_roi = (
                    output_roi.grow(context, context)
                    .snap_to_grid(validation_dataset.raw.voxel_size, mode="grow")
                    .intersect(validation_dataset.raw.roi)
                )
                input_raw = ZarrArray.create_from_array_identifier(
                    input_raw_array_identifier,
                    validation_dataset.raw.axes,
                    input_roi,
                    validation_dataset.raw.num_channels,
                    validation_dataset.raw.voxel_size,
                    validation_dataset.raw.dtype,
                    name=f"{run.name}_validation_raw",
                    write_size=input_size,
                )
                input_raw[input_roi] = validation_dataset.raw[input_roi]
                input_gt = ZarrArray.create_from_array_identifier(
                    input_gt_array_identifier,
                    validation_dataset.gt.axes,
                    output_roi,
                    validation_dataset.gt.num_channels,
                    validation_dataset.gt.voxel_size,
                    validation_dataset.gt.dtype,
                    name=f"{run.name}_validation_gt",
                    write_size=output_size,
                )
                input_gt[output_roi] = validation_dataset.gt[output_roi]
            else:
                logger.info("validation inputs already copied!")

            prediction_array_identifier = array_store.validation_prediction_array(
                run.name, iteration, validation_dataset
            )
            input_gt[output_roi] = validation_dataset.gt[output_roi]
        else:
            logger.info("validation inputs already copied!")

        prediction_array_identifier = array_store.validation_prediction_array(
            run.name, iteration, validation_dataset.name
        )
        predict(
            run.name,
            iteration,
            input_container=input_raw_array_identifier.container,
            input_dataset=input_raw_array_identifier.dataset,
            output_path=prediction_array_identifier,
            output_roi=validation_dataset.gt.roi,
            num_workers=num_workers,
            output_dtype=output_dtype,
            overwrite=overwrite,
        )
<<<<<<< HEAD
=======

        logger.info("Predicted on dataset %s", validation_dataset.name)
>>>>>>> 9159a94b

        post_processor.set_prediction(prediction_array_identifier)

        dataset_iteration_scores = []

        # set up dict for overall best scores
        overall_best_scores = {}
        for criterion in run.validation_scores.criteria:
            overall_best_scores[criterion] = evaluator.get_overall_best(
                validation_dataset,
                criterion,
                run.validation_scores.evaluation_scores.higher_is_better(criterion),
            )

        for parameters in post_processor.enumerate_parameters():
            output_array_identifier = array_store.validation_output_array(
                run.name, iteration, str(parameters), validation_dataset.name
            )

            post_processor.set_prediction(prediction_array_identifier)
            dataset_iteration_scores = []

            # set up dict for overall best scores
            overall_best_scores = {}
            for criterion in run.validation_scores.criteria:
<<<<<<< HEAD
                overall_best_scores[criterion] = evaluator.get_overall_best(
                    validation_dataset, criterion
                )

            any_overall_best = False
            output_array_identifiers = []
            for parameters in post_processor.enumerate_parameters():
                output_array_identifier = array_store.validation_output_array(
                    run.name, iteration, parameters, validation_dataset
                )
                output_array_identifiers.append(output_array_identifier)
                post_processed_array = post_processor.process(
                    parameters, output_array_identifier
                )

                try:
                    scores = evaluator.evaluate(
                        output_array_identifier, validation_dataset.gt
                    )
                    for criterion in run.validation_scores.criteria:
                        # replace predictions in array with the new better predictions
                        if evaluator.is_best(
                            validation_dataset,
                            parameters,
                            criterion,
                            scores,
                        ):
                            # then this is the current best score for this parameter, but not necessarily the overall best
                            higher_is_better = scores.higher_is_better(criterion)
                            # initial_best_score = overall_best_scores[criterion]
                            current_score = getattr(scores, criterion)
                            if not overall_best_scores[
                                criterion
                            ] or (  # TODO: should be in evaluator
                                (
                                    higher_is_better
                                    and current_score > overall_best_scores[criterion]
                                )
                                or (
                                    not higher_is_better
                                    and current_score < overall_best_scores[criterion]
                                )
                            ):
                                any_overall_best = True
                                overall_best_scores[criterion] = current_score

                                # For example, if parameter 2 did better this round than it did in other rounds, but it was still worse than parameter 1
                                # the code would have overwritten it below since all parameters write to the same file. Now each parameter will be its own file
                                # Either we do that, or we only write out the overall best, regardless of parameters
                                best_array_identifier = (
                                    array_store.best_validation_array(
                                        run.name,
                                        criterion,
                                        index=validation_dataset.name,
                                    )
                                )
                                best_array = ZarrArray.create_from_array_identifier(
                                    best_array_identifier,
                                    post_processed_array.axes,
                                    post_processed_array.roi,
                                    post_processed_array.num_channels,
                                    post_processed_array.voxel_size,
                                    post_processed_array.dtype,
                                )
                                best_array[best_array.roi] = post_processed_array[
                                    post_processed_array.roi
                                ]
                                best_array.add_metadata(
                                    {
                                        "iteration": iteration,
                                        criterion: getattr(scores, criterion),
                                        "parameters_id": parameters.id,
                                    }
                                )
                                weights_store.store_best(
                                    run, iteration, validation_dataset.name, criterion
                                )
                except:
                    logger.error(
                        f"Could not evaluate run {run.name} on dataset {validation_dataset.name} with parameters {parameters}.",
                        exc_info=True,
=======
                # replace predictions in array with the new better predictions
                if evaluator.is_best(
                    validation_dataset,
                    parameters,
                    criterion,
                    scores,
                ):
                    best_array_identifier = array_store.best_validation_array(
                        run.name, criterion, index=validation_dataset.name
                    )
                    best_array = ZarrArray.create_from_array_identifier(
                        best_array_identifier,
                        post_processed_array.axes,
                        post_processed_array.roi,
                        post_processed_array.num_channels,
                        post_processed_array.voxel_size,
                        post_processed_array.dtype,
                    )
                    best_array[best_array.roi] = post_processed_array[
                        post_processed_array.roi
                    ]
                    best_array.add_metadata(
                        {
                            "iteration": iteration,
                            criterion: getattr(scores, criterion),
                            "parameters_id": parameters.id,
                            "parameters": str(parameters),
                        }
                    )
                    weights_store.store_best(
                        run.name, iteration, validation_dataset.name, criterion
>>>>>>> 9159a94b
                    )

                dataset_iteration_scores.append(
                    [getattr(scores, criterion) for criterion in scores.criteria]
                )

            if not any_overall_best:
                # We only keep the best outputs as determined by the evaluator
                for output_array_identifier in output_array_identifiers:
                    array_store.remove(prediction_array_identifier)
                    array_store.remove(output_array_identifier)

            iteration_scores.append(dataset_iteration_scores)

        run.validation_scores.add_iteration_scores(
            ValidationIterationScores(iteration, iteration_scores)
        )
        stats_store = create_stats_store()
        stats_store.store_validation_iteration_scores(run.name, run.validation_scores)
    except Exception as e:
        logger.error(
            f"Validation failed for run {run.name} at iteration " f"{iteration}.",
            exc_info=e,
        )


if __name__ == "__main__":
    import argparse

    parser = argparse.ArgumentParser()
    parser.add_argument("run_name", type=str)
    parser.add_argument("iteration", type=int)
    args = parser.parse_args()

    validate(args.run_name, args.iteration)<|MERGE_RESOLUTION|>--- conflicted
+++ resolved
@@ -67,42 +67,11 @@
     load the weights of that iteration, it is assumed that the model is already
     loaded correctly. Returns the best parameters and scores for this
     iteration."""
-<<<<<<< HEAD
     try:  # we don't want this to hold up training
         # set benchmark flag to True for performance
         torch.backends.cudnn.benchmark = True
         run.model.to(compute_context.device)
         run.model.eval()
-=======
-
-    if (
-        run.datasplit.validate is None
-        or len(run.datasplit.validate) == 0
-        or run.datasplit.validate[0].gt is None
-    ):
-        logger.info("Cannot validate run %s. Continuing training!", run.name)
-        return None, None
-
-    # get array and weight store
-    weights_store = create_weights_store()
-    array_store = create_array_store()
-    iteration_scores = []
-
-    # get post processor and evaluator
-    post_processor = run.task.post_processor
-    evaluator = run.task.evaluator
-
-    # Initialize the evaluator with the best scores seen so far
-    evaluator.set_best(run.validation_scores)
-
-    for validation_dataset in run.datasplit.validate:
-        assert (
-            validation_dataset.gt is not None
-        ), "We do not yet support validating on datasets without ground truth"
-        logger.info(
-            "Validating run %s on dataset %s", run.name, validation_dataset.name
-        )
->>>>>>> 9159a94b
 
         if (
             run.datasplit.validate is None
@@ -208,11 +177,8 @@
             output_dtype=output_dtype,
             overwrite=overwrite,
         )
-<<<<<<< HEAD
-=======
 
         logger.info("Predicted on dataset %s", validation_dataset.name)
->>>>>>> 9159a94b
 
         post_processor.set_prediction(prediction_array_identifier)
 
@@ -238,7 +204,6 @@
             # set up dict for overall best scores
             overall_best_scores = {}
             for criterion in run.validation_scores.criteria:
-<<<<<<< HEAD
                 overall_best_scores[criterion] = evaluator.get_overall_best(
                     validation_dataset, criterion
                 )
@@ -320,39 +285,6 @@
                     logger.error(
                         f"Could not evaluate run {run.name} on dataset {validation_dataset.name} with parameters {parameters}.",
                         exc_info=True,
-=======
-                # replace predictions in array with the new better predictions
-                if evaluator.is_best(
-                    validation_dataset,
-                    parameters,
-                    criterion,
-                    scores,
-                ):
-                    best_array_identifier = array_store.best_validation_array(
-                        run.name, criterion, index=validation_dataset.name
-                    )
-                    best_array = ZarrArray.create_from_array_identifier(
-                        best_array_identifier,
-                        post_processed_array.axes,
-                        post_processed_array.roi,
-                        post_processed_array.num_channels,
-                        post_processed_array.voxel_size,
-                        post_processed_array.dtype,
-                    )
-                    best_array[best_array.roi] = post_processed_array[
-                        post_processed_array.roi
-                    ]
-                    best_array.add_metadata(
-                        {
-                            "iteration": iteration,
-                            criterion: getattr(scores, criterion),
-                            "parameters_id": parameters.id,
-                            "parameters": str(parameters),
-                        }
-                    )
-                    weights_store.store_best(
-                        run.name, iteration, validation_dataset.name, criterion
->>>>>>> 9159a94b
                     )
 
                 dataset_iteration_scores.append(
