import os
import yaml
import logging
from os.path import expanduser
from pathlib import Path

import attr
from cattr import Converter

from typing import Optional

<<<<<<< HEAD

logger = logging.getLogger(__name__)
=======
def parse_options():
    """
    Parse and return the config options from the YAML files.

    Yaml files are parsed in the order of their precedence (highest first).

    Returns:
        dict: Dictionary containing all the parsed options.
    """
    for path in options_files:
        if not path.exists():
            continue
>>>>>>> 415a7b35


@attr.s
class DaCapoConfig:
    type: str = attr.ib(
        default="files",
        metadata={
            "help_text": "The type of store to use for storing configurations and statistics. "
            "Currently, only 'files' and 'mongo' are supported with files being the default."
        },
    )
    runs_base_dir: Path = attr.ib(
        default=Path(expanduser("~/.dacapo")),
        metadata={
            "help_text": "The path at DaCapo will use for reading and writing any necessary data."
        },
    )
    compute_context_config: dict = attr.ib(
        default={"type": "LocalTorch", "config": {"device": None}},
        metadata={
            "help_text": "The configuration for the compute context to use. "
            "This is a dictionary with the keys being the names of the compute context and the values being the configuration for that context."
        },
    )
    mongo_db_host: Optional[str] = attr.ib(
        default=None,
        metadata={
            "help_text": "The host of the MongoDB instance to use for storing configurations and statistics."
        },
    )
    mongo_db_name: Optional[str] = attr.ib(
        default=None,
        metadata={
            "help_text": "The name of the MongoDB database to use for storing configurations and statistics."
        },
    )

    def serialize(self):
        converter = Converter()
        return converter.unstructure(self)

<<<<<<< HEAD
=======
class Options:
    """
    Singleton class used to hold and access parsed configuration options.
    """
    _instance = None
>>>>>>> 415a7b35

class Options:
    def __init__(self):
        """
        Constructor method is private to enforce Singleton pattern.
        
        Raises:
            RuntimeError: Always raises this error as it's a Singleton.
        """
        raise RuntimeError("Singleton: Use Options.instance()")
    
    @classmethod
<<<<<<< HEAD
    def instance(cls, **kwargs) -> DaCapoConfig:
        config = cls.__parse_options(**kwargs)

        return config
=======
    def instance(cls, **kwargs):
        """
        Get the singleton instance of the Options class.
        
        Args:
            **kwargs: Optional named arguments to parse as options.
            
        Returns:
            Options: The singleton instance of Options.
        """
        if cls._instance is None:
            cls._instance = cls.__new__(cls)
            cls._instance.__parse_options(**kwargs)

        return cls._instance

    def __getattr__(self, name):
        """
        Get an option by its name.
        
        Args:
            name (str): The name of the option.
            
        Returns:
            Any: The value of the option.
            
        Raises:
            RuntimeError: If the requested option does not exist.
        """
        try:
            return self.__options[name]
        except KeyError:
            raise RuntimeError(
                f"Configuration file {self.filename} does not contain an "
                f"entry for option {name}"
            )

    def __parse_options(self, **kwargs):
        """
        Private method to parse and set the configuration options.
        
        Args:
            **kwargs: Optional named arguments to parse as options.
        """
        if len(kwargs) > 0:
            self.__options = kwargs
            self.filename = "kwargs"
            return
>>>>>>> 415a7b35

    @classmethod
    def config_file(cls) -> Optional[Path]:
        env_dict = dict(os.environ)
        if "OPTIONS_FILE" in env_dict:
            options_files = [Path(env_dict["OPTIONS_FILE"])]
        else:
            options_files = []

        # options files in order of precedence (highest first)
        options_files += [
            Path("./dacapo.yaml"),
            Path(expanduser("~/.config/dacapo/dacapo.yaml")),
        ]
        for path in options_files:
            if path.exists():
                return path
        return None

    @classmethod
    def __parse_options_from_file(cls):
        if (config_file := cls.config_file()) is not None:
            with config_file.open("r") as f:
                return yaml.safe_load(f)
        else:
            return {}

    @classmethod
    def __parse_options(cls, **kwargs):
        options = cls.__parse_options_from_file()
        options.update(kwargs)

        converter = Converter()

        return converter.structure(options, DaCapoConfig)<|MERGE_RESOLUTION|>--- conflicted
+++ resolved
@@ -9,23 +9,7 @@
 
 from typing import Optional
 
-<<<<<<< HEAD
-
 logger = logging.getLogger(__name__)
-=======
-def parse_options():
-    """
-    Parse and return the config options from the YAML files.
-
-    Yaml files are parsed in the order of their precedence (highest first).
-
-    Returns:
-        dict: Dictionary containing all the parsed options.
-    """
-    for path in options_files:
-        if not path.exists():
-            continue
->>>>>>> 415a7b35
 
 
 @attr.s
@@ -67,14 +51,6 @@
         converter = Converter()
         return converter.unstructure(self)
 
-<<<<<<< HEAD
-=======
-class Options:
-    """
-    Singleton class used to hold and access parsed configuration options.
-    """
-    _instance = None
->>>>>>> 415a7b35
 
 class Options:
     def __init__(self):
@@ -87,61 +63,10 @@
         raise RuntimeError("Singleton: Use Options.instance()")
     
     @classmethod
-<<<<<<< HEAD
     def instance(cls, **kwargs) -> DaCapoConfig:
         config = cls.__parse_options(**kwargs)
+        return config
 
-        return config
-=======
-    def instance(cls, **kwargs):
-        """
-        Get the singleton instance of the Options class.
-        
-        Args:
-            **kwargs: Optional named arguments to parse as options.
-            
-        Returns:
-            Options: The singleton instance of Options.
-        """
-        if cls._instance is None:
-            cls._instance = cls.__new__(cls)
-            cls._instance.__parse_options(**kwargs)
-
-        return cls._instance
-
-    def __getattr__(self, name):
-        """
-        Get an option by its name.
-        
-        Args:
-            name (str): The name of the option.
-            
-        Returns:
-            Any: The value of the option.
-            
-        Raises:
-            RuntimeError: If the requested option does not exist.
-        """
-        try:
-            return self.__options[name]
-        except KeyError:
-            raise RuntimeError(
-                f"Configuration file {self.filename} does not contain an "
-                f"entry for option {name}"
-            )
-
-    def __parse_options(self, **kwargs):
-        """
-        Private method to parse and set the configuration options.
-        
-        Args:
-            **kwargs: Optional named arguments to parse as options.
-        """
-        if len(kwargs) > 0:
-            self.__options = kwargs
-            self.filename = "kwargs"
-            return
->>>>>>> 415a7b35
 
     @classmethod
     def config_file(cls) -> Optional[Path]:
