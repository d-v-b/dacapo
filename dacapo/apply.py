import logging
from typing import Optional
from funlib.geometry import Roi, Coordinate
import numpy as np
from dacapo.experiments.datasplits.datasets.arrays.array import Array
from dacapo.experiments.datasplits.datasets.dataset import Dataset
from dacapo.experiments.run import Run

from dacapo.experiments.tasks.post_processors.post_processor_parameters import (
    PostProcessorParameters,
)
import dacapo.experiments.tasks.post_processors as post_processors
from dacapo.store.array_store import LocalArrayIdentifier
from dacapo.predict import predict
from dacapo.compute_context import LocalTorch, ComputeContext
from dacapo.experiments.datasplits.datasets.arrays import ZarrArray
from dacapo.store.create_store import (
    create_config_store,
    create_weights_store,
)

from pathlib import Path

logger = logging.getLogger(__name__)


def apply(
    run_name: str,
    input_container: Path | str,
    input_dataset: str,
    output_path: Path | str,
    validation_dataset: Optional[Dataset | str] = None,
    criterion: str = "voi",
    iteration: Optional[int] = None,
<<<<<<< HEAD
    parameters: Optional[PostProcessorParameters or str] = None,
    roi: Optional[Roi or str] = None,
    num_workers: int = 30,
=======
    parameters: Optional[PostProcessorParameters | str] = None,
    roi: Optional[Roi | str] = None,
    num_cpu_workers: int = 30,
>>>>>>> ba13d406
    output_dtype: Optional[np.dtype | str] = np.uint8,  # type: ignore
    compute_context: ComputeContext = LocalTorch(),
    overwrite: bool = True,
    file_format: str = "zarr",
):
    """Load weights and apply a model to a dataset. If iteration is None, the best iteration based on the criterion is used. If roi is None, the whole input dataset is used."""
    if isinstance(output_dtype, str):
        output_dtype = np.dtype(output_dtype)

    if isinstance(roi, str):
        start, end = zip(
            *[
                tuple(int(coord) for coord in axis.split(":"))
                for axis in roi.strip("[]").split(",")
            ]
        )
        roi = Roi(
            Coordinate(start),
            Coordinate(end) - Coordinate(start),
        )

    assert (validation_dataset is not None and isinstance(criterion, str)) or (
        isinstance(iteration, int)
    ), "Either validation_dataset and criterion, or iteration must be provided."

    # retrieving run
    logger.info("Loading run %s", run_name)
    config_store = create_config_store()
    run_config = config_store.retrieve_run_config(run_name)
    run = Run(run_config)

    # create weights store
    weights_store = create_weights_store()

    # load weights
    if iteration is None:
        iteration = weights_store.retrieve_best(run_name, validation_dataset, criterion)  # type: ignore
    logger.info("Loading weights for iteration %i", iteration)
    weights_store.retrieve_weights(run_name, iteration)

    if parameters is None:
        # find the best parameters
        _validation_dataset: Dataset
        if isinstance(validation_dataset, str) and run.datasplit.validate is not None:
            val_ds_name = validation_dataset
            _validation_dataset = [
                dataset
                for dataset in run.datasplit.validate
                if dataset.name == val_ds_name
            ][0]
        elif isinstance(validation_dataset, Dataset):
            _validation_dataset = validation_dataset
        else:
            raise ValueError(
                "validation_dataset must be a dataset name or a Dataset object, or parameters must be provided explicitly."
            )
        logger.info(
            "Finding best parameters for validation dataset %s", _validation_dataset
        )
        parameters = run.task.evaluator.get_overall_best_parameters(  # TODO
            _validation_dataset, criterion
        )
        assert (
            parameters is not None
        ), "Unable to retieve parameters. Parameters must be provided explicitly."

    elif isinstance(parameters, str):
        try:
            post_processor_name = parameters.split("(")[0]
            post_processor_kwargs = parameters.split("(")[1].strip(")").split(",")
            post_processor_kwargs = {
                key.strip(): value.strip()
                for key, value in [arg.split("=") for arg in post_processor_kwargs]
            }
            for key, value in post_processor_kwargs.items():
                if value.isdigit():
                    post_processor_kwargs[key] = int(value)  # type: ignore
                elif value.replace(".", "", 1).isdigit():
                    post_processor_kwargs[key] = float(value)  # type: ignore
        except:
            raise ValueError(
                f"Could not parse parameters string {parameters}. Must be of the form 'post_processor_name(arg1=val1, arg2=val2, ...)'"
            )
        try:
            parameters = getattr(post_processors, post_processor_name)(
                **post_processor_kwargs
            )
        except Exception as e:
            logger.error(
                f"Could not instantiate post-processor {post_processor_name} with arguments {post_processor_kwargs}.",
                exc_info=True,
            )
            raise e

    assert isinstance(
        parameters, PostProcessorParameters
    ), "Parameters must be parsable to a PostProcessorParameters object."

    # make array identifiers for input, predictions and outputs
    input_array_identifier = LocalArrayIdentifier(input_container, input_dataset)
    input_array = ZarrArray.open_from_array_identifier(input_array_identifier)
    if roi is None:
        roi = input_array.roi
    else:
        roi = roi.snap_to_grid(input_array.voxel_size, mode="grow").intersect(
            input_array.roi
        )
    output_container = Path(
        output_path,
        "".join(Path(input_container).name.split(".")[:-1]) + f".{file_format}",
    )
    prediction_array_identifier = LocalArrayIdentifier(
        output_container, f"prediction_{run_name}_{iteration}"
    )
    output_array_identifier = LocalArrayIdentifier(
        output_container, f"output_{run_name}_{iteration}_{parameters}"
    )

    logger.info(
        "Applying best results from run %s at iteration %i to dataset %s",
        run.name,
        iteration,
        Path(input_container, input_dataset),
    )
    return apply_run(
        run.name,
        iteration,
        parameters,
        input_array_identifier,
        prediction_array_identifier,
        output_array_identifier,
        roi,
        num_workers,
        output_dtype,
        compute_context,
        overwrite,
    )


def apply_run(
    run_name: str,
    iteration: int,
    parameters: PostProcessorParameters,
    input_array_identifier: "LocalArrayIdentifier",
    prediction_array_identifier: "LocalArrayIdentifier",
    output_array_identifier: "LocalArrayIdentifier",
    roi: Optional[Roi] = None,
    num_workers: int = 30,
    output_dtype: Optional[np.dtype] = np.uint8,  # type: ignore
    compute_context: ComputeContext = LocalTorch(),
    overwrite: bool = True,
):
    """Apply the model to a dataset. If roi is None, the whole input dataset is used. Assumes model is already loaded."""

    # render prediction dataset
    logger.info("Predicting on dataset %s", prediction_array_identifier)
    predict(
        run_name,
        iteration,
        input_container=input_array_identifier.container,
        input_dataset=input_array_identifier.dataset,
        output_path=prediction_array_identifier.container,
        output_roi=roi,
        num_workers=num_workers,
        output_dtype=output_dtype,
        compute_context=compute_context,
        overwrite=overwrite,
    )

    # post-process the output
    logger.info("Post-processing output to dataset %s", output_array_identifier)
    post_processor = run.task.post_processor
    post_processor.set_prediction(prediction_array_identifier)
    post_processor.process(parameters, output_array_identifier)

    logger.info("Done")
    return<|MERGE_RESOLUTION|>--- conflicted
+++ resolved
@@ -32,15 +32,9 @@
     validation_dataset: Optional[Dataset | str] = None,
     criterion: str = "voi",
     iteration: Optional[int] = None,
-<<<<<<< HEAD
-    parameters: Optional[PostProcessorParameters or str] = None,
-    roi: Optional[Roi or str] = None,
-    num_workers: int = 30,
-=======
     parameters: Optional[PostProcessorParameters | str] = None,
     roi: Optional[Roi | str] = None,
-    num_cpu_workers: int = 30,
->>>>>>> ba13d406
+    num_workers: int = 30,
     output_dtype: Optional[np.dtype | str] = np.uint8,  # type: ignore
     compute_context: ComputeContext = LocalTorch(),
     overwrite: bool = True,
